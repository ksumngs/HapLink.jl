name = "HapLink"
uuid = "8ca39d33-de0d-4205-9b21-13a80f2b7eed"
authors = ["Thomas A. Christensen II, Kansas State University, and contributors"]
version = "0.1.0"

[deps]
ArgParse = "c7e460c6-2fb9-53a9-8c5b-16f535851c63"
BioAlignments = "00701ae9-d1dc-5365-b64a-a3a3ebf5695e"
BioSequences = "7e6ae17a-c86d-528c-b3b9-7f778a29fe59"
BioSymbols = "3c28c6f8-a34d-59c4-9654-267d177fcfa9"
CSV = "336ed68f-0bac-5ca0-87d4-7b16caf5d00b"
Combinatorics = "861a8166-3701-5b0c-9a16-15d98fcdc6aa"
DataFrames = "a93c6f00-e57d-5684-b7b6-d8193f3e46c0"
Distributions = "31c24e10-a181-5473-b8eb-7969acd0382f"
FASTX = "c2308a5c-f048-11e8-3e8a-31650f418d12"
FilePaths = "8fc22ac5-c921-52a6-82fd-178b2807b824"
GenomicFeatures = "899a7d2d-5c61-547b-bef9-6698a8d05446"
HypothesisTests = "09f84164-cd44-5f33-b23f-e6b0d136a0d5"
XAM = "d759349c-bcba-11e9-07c2-5b90f8f05f7c"
YAML = "ddb6d928-2868-570f-bddf-ab3f9cf99eb6"

[compat]
<<<<<<< HEAD
GenomicFeatures = "2"
=======
FilePaths = "0.8"
BioSequences = "2"
BioAlignments = "2"
DataFrames = "1"
>>>>>>> 72f5885e
julia = "1.6"

[extras]
Test = "8dfed614-e22c-5e08-85e1-65c5234f0b40"

[targets]
test = ["Test"]<|MERGE_RESOLUTION|>--- conflicted
+++ resolved
@@ -20,14 +20,11 @@
 YAML = "ddb6d928-2868-570f-bddf-ab3f9cf99eb6"
 
 [compat]
-<<<<<<< HEAD
 GenomicFeatures = "2"
-=======
 FilePaths = "0.8"
 BioSequences = "2"
 BioAlignments = "2"
 DataFrames = "1"
->>>>>>> 72f5885e
 julia = "1.6"
 
 [extras]
