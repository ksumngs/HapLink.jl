--- conflicted
+++ resolved
@@ -20,9 +20,7 @@
 YAML = "ddb6d928-2868-570f-bddf-ab3f9cf99eb6"
 
 [compat]
-<<<<<<< HEAD
 FASTX = "1"
-=======
 CSV = "0.9"
 Combinatorics = "1"
 HypothesisTests = "0.10"
@@ -33,7 +31,6 @@
 GenomicFeatures = "2"
 FilePaths = "0.8"
 BioSequences = "2"
->>>>>>> 8d6703a2
 BioAlignments = "2"
 DataFrames = "1"
 julia = "1.6"
