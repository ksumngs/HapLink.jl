name = "HapLink"
uuid = "8ca39d33-de0d-4205-9b21-13a80f2b7eed"
authors = ["Thomas A. Christensen II, Kansas State University, and contributors"]
version = "0.1.0"

[deps]
ArgParse = "c7e460c6-2fb9-53a9-8c5b-16f535851c63"
BioAlignments = "00701ae9-d1dc-5365-b64a-a3a3ebf5695e"
BioSequences = "7e6ae17a-c86d-528c-b3b9-7f778a29fe59"
BioSymbols = "3c28c6f8-a34d-59c4-9654-267d177fcfa9"
CSV = "336ed68f-0bac-5ca0-87d4-7b16caf5d00b"
Combinatorics = "861a8166-3701-5b0c-9a16-15d98fcdc6aa"
DataFrames = "a93c6f00-e57d-5684-b7b6-d8193f3e46c0"
Distributions = "31c24e10-a181-5473-b8eb-7969acd0382f"
FASTX = "c2308a5c-f048-11e8-3e8a-31650f418d12"
FilePaths = "8fc22ac5-c921-52a6-82fd-178b2807b824"
GenomicFeatures = "899a7d2d-5c61-547b-bef9-6698a8d05446"
HypothesisTests = "09f84164-cd44-5f33-b23f-e6b0d136a0d5"
XAM = "d759349c-bcba-11e9-07c2-5b90f8f05f7c"
YAML = "ddb6d928-2868-570f-bddf-ab3f9cf99eb6"

[compat]
<<<<<<< HEAD
FilePaths = "0.8"
=======
BioSequences = "2"
BioAlignments = "2"
DataFrames = "1"
>>>>>>> 2cee7c36
julia = "1.6"

[extras]
Test = "8dfed614-e22c-5e08-85e1-65c5234f0b40"

[targets]
test = ["Test"]<|MERGE_RESOLUTION|>--- conflicted
+++ resolved
@@ -20,13 +20,10 @@
 YAML = "ddb6d928-2868-570f-bddf-ab3f9cf99eb6"
 
 [compat]
-<<<<<<< HEAD
 FilePaths = "0.8"
-=======
 BioSequences = "2"
 BioAlignments = "2"
 DataFrames = "1"
->>>>>>> 2cee7c36
 julia = "1.6"
 
 [extras]
