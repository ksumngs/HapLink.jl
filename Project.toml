name = "HapLink"
uuid = "8ca39d33-de0d-4205-9b21-13a80f2b7eed"
authors = ["Thomas A. Christensen II, Kansas State University, and contributors"]
version = "0.1.0"

[deps]
ArgParse = "c7e460c6-2fb9-53a9-8c5b-16f535851c63"
BioAlignments = "00701ae9-d1dc-5365-b64a-a3a3ebf5695e"
BioSequences = "7e6ae17a-c86d-528c-b3b9-7f778a29fe59"
BioSymbols = "3c28c6f8-a34d-59c4-9654-267d177fcfa9"
CSV = "336ed68f-0bac-5ca0-87d4-7b16caf5d00b"
Combinatorics = "861a8166-3701-5b0c-9a16-15d98fcdc6aa"
DataFrames = "a93c6f00-e57d-5684-b7b6-d8193f3e46c0"
Distributions = "31c24e10-a181-5473-b8eb-7969acd0382f"
FASTX = "c2308a5c-f048-11e8-3e8a-31650f418d12"
FilePaths = "8fc22ac5-c921-52a6-82fd-178b2807b824"
GenomicFeatures = "899a7d2d-5c61-547b-bef9-6698a8d05446"
HypothesisTests = "09f84164-cd44-5f33-b23f-e6b0d136a0d5"
XAM = "d759349c-bcba-11e9-07c2-5b90f8f05f7c"
YAML = "ddb6d928-2868-570f-bddf-ab3f9cf99eb6"

[compat]
<<<<<<< HEAD
BioAlignments = "2"
=======
DataFrames = "1"
>>>>>>> eb1e9926
julia = "1.6"

[extras]
Test = "8dfed614-e22c-5e08-85e1-65c5234f0b40"

[targets]
test = ["Test"]<|MERGE_RESOLUTION|>--- conflicted
+++ resolved
@@ -20,11 +20,8 @@
 YAML = "ddb6d928-2868-570f-bddf-ab3f9cf99eb6"
 
 [compat]
-<<<<<<< HEAD
 BioAlignments = "2"
-=======
 DataFrames = "1"
->>>>>>> eb1e9926
 julia = "1.6"
 
 [extras]
