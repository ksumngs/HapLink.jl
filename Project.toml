name = "HapLink"
uuid = "8ca39d33-de0d-4205-9b21-13a80f2b7eed"
authors = ["Thomas A. Christensen II, Kansas State University, and contributors"]
version = "0.1.0"

[deps]
ArgParse = "c7e460c6-2fb9-53a9-8c5b-16f535851c63"
BioAlignments = "00701ae9-d1dc-5365-b64a-a3a3ebf5695e"
BioSequences = "7e6ae17a-c86d-528c-b3b9-7f778a29fe59"
BioSymbols = "3c28c6f8-a34d-59c4-9654-267d177fcfa9"
CSV = "336ed68f-0bac-5ca0-87d4-7b16caf5d00b"
Combinatorics = "861a8166-3701-5b0c-9a16-15d98fcdc6aa"
DataFrames = "a93c6f00-e57d-5684-b7b6-d8193f3e46c0"
Distributions = "31c24e10-a181-5473-b8eb-7969acd0382f"
FASTX = "c2308a5c-f048-11e8-3e8a-31650f418d12"
FilePaths = "8fc22ac5-c921-52a6-82fd-178b2807b824"
GenomicFeatures = "899a7d2d-5c61-547b-bef9-6698a8d05446"
HypothesisTests = "09f84164-cd44-5f33-b23f-e6b0d136a0d5"
XAM = "d759349c-bcba-11e9-07c2-5b90f8f05f7c"
YAML = "ddb6d928-2868-570f-bddf-ab3f9cf99eb6"

[compat]
<<<<<<< HEAD
BioSequences = "2"
=======
BioAlignments = "2"
DataFrames = "1"
>>>>>>> 359d6a50
julia = "1.6"

[extras]
Test = "8dfed614-e22c-5e08-85e1-65c5234f0b40"

[targets]
test = ["Test"]<|MERGE_RESOLUTION|>--- conflicted
+++ resolved
@@ -20,12 +20,9 @@
 YAML = "ddb6d928-2868-570f-bddf-ab3f9cf99eb6"
 
 [compat]
-<<<<<<< HEAD
 BioSequences = "2"
-=======
 BioAlignments = "2"
 DataFrames = "1"
->>>>>>> 359d6a50
 julia = "1.6"
 
 [extras]
