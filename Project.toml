--- conflicted
+++ resolved
@@ -20,9 +20,7 @@
 YAML = "ddb6d928-2868-570f-bddf-ab3f9cf99eb6"
 
 [compat]
-<<<<<<< HEAD
 Distributions = "0.25"
-=======
 BioSymbols = "5"
 XAM = "0.2"
 GenomicFeatures = "2"
@@ -30,7 +28,6 @@
 BioSequences = "2"
 BioAlignments = "2"
 DataFrames = "1"
->>>>>>> 25629e2f
 julia = "1.6"
 
 [extras]
